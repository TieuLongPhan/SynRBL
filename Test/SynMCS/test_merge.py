--- conflicted
+++ resolved
@@ -234,8 +234,6 @@
         compound.add_boundary(1, neighbor_index=4, neighbor_symbol="O")
         merged = merge.merge(compound)
         self.assertEqual("CC(C)(C)O", merged.smiles)
-<<<<<<< HEAD
-=======
 
     def test_5(self):
         # broken bond: C (boundary) - S (neighbor)
@@ -247,7 +245,6 @@
         self.assertIn("C-S Thioether break", [r.name for r in merged.rules])
         self.assertEqual("CI", merged.smiles)
          
->>>>>>> 5e59b064
     
     def test_leave_single_compound_as_is(self):
         s = "CS(C)=O"
