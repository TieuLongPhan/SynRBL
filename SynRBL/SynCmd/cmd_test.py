--- conflicted
+++ resolved
@@ -104,26 +104,6 @@
 _snapshot = None
 
 
-<<<<<<< HEAD
-def set_reaction_correct(id, save=False, override=None):
-    item, df, df_index, snapshot = load_reaction_data(id)
-    row = df.iloc[df_index]
-    correct_reaction = item["new_reaction"]
-    if row["Result"] == True:
-        msg = "Reaction '{}' is already marked correct.".format(id)
-        if override == True:
-            print("[WARN] {} Override correct reaction.".format(msg))
-        else:
-            raise RuntimeError(msg)
-    with open(_SNAPSHOT_PATH, "r") as f:
-        snapshot = json.load(f)
-    if id not in snapshot.keys():
-        raise KeyError("Reaction '{}' not found in snapshot.".format(id))
-    df = pd.read_csv(_FINAL_VALIDATION_PATH)
-    df.at[df_index, "correct_reaction"] = correct_reaction
-    df.at[df_index, "Result"] = True
-    snapshot[id]["checked_reaction"] = correct_reaction
-=======
 def load_data(use_cache=True):
     global _results, _val_set, _snapshot
     if _results is None or _val_set is None or _snapshot is None or not use_cache:
@@ -183,7 +163,6 @@
         val_set.at[val_idx, "correct_reaction"] = correct_reaction
         val_set.at[val_idx, "Result"] = True
     snapshot[rid]["checked_reaction"] = correct_reaction
->>>>>>> 73baf6da
     if save:
         val_set.to_csv(_FINAL_VALIDATION_PATH)
         with open(_SNAPSHOT_PATH, "w") as f:
@@ -202,13 +181,8 @@
             json.dump(snapshot, f, indent=4)
 
 
-<<<<<<< HEAD
-def verify_dataset(dataset, ignore_rib=False):
-    def _fmt(id, initial_r, result_r, correct_r=None, checked_r=None):
-=======
 def verify_results(ignore_rib=False):
     def _fmt(rid, initial_r, result_r, correct_r=None, checked_r=None):
->>>>>>> 73baf6da
         return {
             "initial_reaction": initial_r,
             "result_reaction": result_r,
@@ -217,22 +191,6 @@
             "R-id": rid,
         }
 
-<<<<<<< HEAD
-    wrong_rxn, unknown_rxn = [], []
-    rxn_cnt = 0
-    success_cnt = 0
-    correct_cnt = 0
-    data, df, snapshot = load_data(dataset)
-
-    for item in data:
-        id = item["R-id"]
-        df_index = df.index[df["R-id"] == id].to_list()
-        if len(df_index) == 0:
-            print("[WARNING] Reaction '{}' is not part of final_validation.".format(id))
-            continue
-        rxn_cnt += 1
-        if ignore_rib and item["carbon_balance_check"] == "reactants":
-=======
     output = collections.defaultdict(
         lambda: {
             "wrong_rxns": [],
@@ -253,7 +211,6 @@
         _o["rxn_cnt"] += 1  # type: ignore
         solved = item["solved"]
         if not solved:  # type: ignore
->>>>>>> 73baf6da
             continue
         solved_by = item["solved_by"]
         initial_reaction = item[_REACTION_COL]
@@ -295,37 +252,6 @@
                 else:
                     _o["mcs_correct_cnt"] += 1  # type: ignore
             else:
-<<<<<<< HEAD
-                correct_cnt += 1
-        else:
-            wrong_reactions = sn_item["wrong_reactions"]
-            wrong_reactions_n = [normalize_smiles(r) for r in wrong_reactions]
-            if result_reaction_n not in wrong_reactions_n:
-                wrong_reaction = None
-                if len(wrong_reactions_n) > 0:
-                    wrong_reaction = wrong_reactions_n[0]
-                unknown_rxn.append(
-                    _fmt(
-                        id, initial_reaction, result_reaction, checked_r=wrong_reaction
-                    )
-                )
-    return {
-        "wrong_reactions": wrong_rxn,
-        "unknown_reactions": unknown_rxn,
-        "reaction_cnt": rxn_cnt,
-        "success_cnt": success_cnt,
-        "correct_cnt": correct_cnt,
-    }
-
-
-def verify_datasets(dataset_name=None, ignore_rib=False):
-    results = {}
-    for dataset in _DATASETS:
-        if dataset_name is not None and dataset_name.lower() != dataset.lower():
-            continue
-        results[dataset] = verify_dataset(dataset, ignore_rib)
-    return results
-=======
                 wrong_reactions = sn_item["wrong_reactions"]
                 wrong_reactions_n = [normalize_smiles(r) for r in wrong_reactions]
                 if result_reaction_n not in wrong_reactions_n:
@@ -343,7 +269,6 @@
         else:
             raise NotImplementedError()
     return output
->>>>>>> 73baf6da
 
 
 def print_result_table(results):
@@ -464,14 +389,10 @@
     if run_fix_mode:
         return
 
-<<<<<<< HEAD
-    results = verify_datasets(args.dataset, args.ignore_rib)
-=======
     if args.impute:
         run_impute(no_cache=args.no_cache)
 
     results = verify_results(ignore_rib=args.ignore_rib)
->>>>>>> 73baf6da
     print_result_table(results)
     print_verification_result(results)
     f_exp = args.export
@@ -522,29 +443,12 @@
 
     test_parser.add_argument(
         "--set-correct",
-<<<<<<< HEAD
-        nargs="*",
-=======
         nargs="+",
->>>>>>> 73baf6da
         metavar="id",
         help="The reaction ids that are now correct.",
     )
     test_parser.add_argument(
         "--set-wrong",
-<<<<<<< HEAD
-        nargs="*",
-        metavar="id",
-        help="The reaction ids that are now wrong.",
-    )
-    test_parser.add_argument(
-        "--override", action="store_true", help="Flag to override correct reactions."
-    )
-    test_parser.add_argument(
-        "--ignore-rib",
-        action="store_true",
-        help="Flag to ignore reactant side imbalances.",
-=======
         nargs="+",
         metavar="id",
         help="The reaction ids that are now wrong.",
@@ -566,7 +470,6 @@
         "--no-cache",
         action="store_true",
         help="Disable caching of intermediate results.",
->>>>>>> 73baf6da
     )
 
     test_parser.set_defaults(func=run_test)